--- conflicted
+++ resolved
@@ -15,12 +15,6 @@
         specifier: ^4.0.14
         version: 4.0.14
     devDependencies:
-      '@testing-library/jest-dom':
-        specifier: ^6.9.1
-        version: 6.9.1
-      '@types/node':
-        specifier: ^24.8.1
-        version: 24.8.1
       nodemon:
         specifier: ^3.1.10
         version: 3.1.10
@@ -39,12 +33,6 @@
       typescript:
         specifier: ^5.8.3
         version: 5.8.3
-      vite:
-        specifier: ^5.0.0
-        version: 5.4.19(@types/node@24.8.1)
-      vitest:
-        specifier: ^3.2.4
-        version: 3.2.4(@types/node@24.8.1)(jsdom@26.1.0)(msw@2.10.5(@types/node@24.8.1)(typescript@5.8.3))
 
   apps/braincell:
     dependencies:
@@ -209,9 +197,6 @@
       '@qravy/config':
         specifier: workspace:*
         version: link:../../packages/config
-      '@tanstack/react-query-devtools':
-        specifier: ^5.90.2
-        version: 5.90.2(@tanstack/react-query@5.83.0(react@18.3.1))(react@18.3.1)
       '@testing-library/jest-dom':
         specifier: ^6.0.0
         version: 6.6.3
@@ -2077,15 +2062,6 @@
   '@tanstack/query-core@5.83.0':
     resolution: {integrity: sha512-0M8dA+amXUkyz5cVUm/B+zSk3xkQAcuXuz5/Q/LveT4ots2rBpPTZOzd7yJa2Utsf8D2Upl5KyjhHRY+9lB/XA==}
 
-  '@tanstack/query-devtools@5.90.1':
-    resolution: {integrity: sha512-GtINOPjPUH0OegJExZ70UahT9ykmAhmtNVcmtdnOZbxLwT7R5OmRztR5Ahe3/Cu7LArEmR6/588tAycuaWb1xQ==}
-
-  '@tanstack/react-query-devtools@5.90.2':
-    resolution: {integrity: sha512-vAXJzZuBXtCQtrY3F/yUNJCV4obT/A/n81kb3+YqLbro5Z2+phdAbceO+deU3ywPw8B42oyJlp4FhO0SoivDFQ==}
-    peerDependencies:
-      '@tanstack/react-query': ^5.90.2
-      react: ^18 || ^19
-
   '@tanstack/react-query@5.83.0':
     resolution: {integrity: sha512-/XGYhZ3foc5H0VM2jLSD/NyBRIOK4q9kfeml4+0x2DlL6xVuAcVEW+hTlTapAmejObg0i3eNqhkr2dT+eciwoQ==}
     peerDependencies:
@@ -2097,10 +2073,6 @@
 
   '@testing-library/jest-dom@6.6.3':
     resolution: {integrity: sha512-IteBhl4XqYNkM54f4ejhLRJiZNqcSCoXUOG2CPK7qbD322KjQozM4kHQOfkG2oln9b9HTYqs+Sae8vBATubxxA==}
-    engines: {node: '>=14', npm: '>=6', yarn: '>=1'}
-
-  '@testing-library/jest-dom@6.9.1':
-    resolution: {integrity: sha512-zIcONa+hVtVSSep9UT3jZ5rizo2BsxgyDYU7WFD5eICBE7no3881HGeb/QkGfsJs6JTkY1aQhT7rIPC7e+0nnA==}
     engines: {node: '>=14', npm: '>=6', yarn: '>=1'}
 
   '@testing-library/react@14.3.1':
@@ -6682,14 +6654,6 @@
     optionalDependencies:
       '@types/node': 24.1.0
 
-<<<<<<< HEAD
-  '@inquirer/confirm@5.1.15(@types/node@24.8.1)':
-    dependencies:
-      '@inquirer/core': 10.1.15(@types/node@24.8.1)
-      '@inquirer/type': 3.0.8(@types/node@24.8.1)
-    optionalDependencies:
-      '@types/node': 24.8.1
-=======
   '@inquirer/core@10.1.15(@types/node@20.19.9)':
     dependencies:
       '@inquirer/figures': 1.0.13
@@ -6702,7 +6666,6 @@
       yoctocolors-cjs: 2.1.2
     optionalDependencies:
       '@types/node': 20.19.9
->>>>>>> 6d25d26a
     optional: true
 
   '@inquirer/core@10.1.15(@types/node@24.1.0)':
@@ -6718,20 +6681,6 @@
     optionalDependencies:
       '@types/node': 24.1.0
 
-  '@inquirer/core@10.1.15(@types/node@24.8.1)':
-    dependencies:
-      '@inquirer/figures': 1.0.13
-      '@inquirer/type': 3.0.8(@types/node@24.8.1)
-      ansi-escapes: 4.3.2
-      cli-width: 4.1.0
-      mute-stream: 2.0.0
-      signal-exit: 4.1.0
-      wrap-ansi: 6.2.0
-      yoctocolors-cjs: 2.1.2
-    optionalDependencies:
-      '@types/node': 24.8.1
-    optional: true
-
   '@inquirer/figures@1.0.13': {}
 
   '@inquirer/type@3.0.8(@types/node@20.19.9)':
@@ -6742,11 +6691,6 @@
   '@inquirer/type@3.0.8(@types/node@24.1.0)':
     optionalDependencies:
       '@types/node': 24.1.0
-
-  '@inquirer/type@3.0.8(@types/node@24.8.1)':
-    optionalDependencies:
-      '@types/node': 24.8.1
-    optional: true
 
   '@isaacs/cliui@8.0.2':
     dependencies:
@@ -6846,41 +6790,6 @@
       - supports-color
       - ts-node
 
-  '@jest/core@29.7.0(ts-node@10.9.2(@types/node@24.8.1)(typescript@5.8.3))':
-    dependencies:
-      '@jest/console': 29.7.0
-      '@jest/reporters': 29.7.0
-      '@jest/test-result': 29.7.0
-      '@jest/transform': 29.7.0
-      '@jest/types': 29.6.3
-      '@types/node': 24.1.0
-      ansi-escapes: 4.3.2
-      chalk: 4.1.2
-      ci-info: 3.9.0
-      exit: 0.1.2
-      graceful-fs: 4.2.11
-      jest-changed-files: 29.7.0
-      jest-config: 29.7.0(@types/node@24.1.0)(ts-node@10.9.2(@types/node@24.8.1)(typescript@5.8.3))
-      jest-haste-map: 29.7.0
-      jest-message-util: 29.7.0
-      jest-regex-util: 29.6.3
-      jest-resolve: 29.7.0
-      jest-resolve-dependencies: 29.7.0
-      jest-runner: 29.7.0
-      jest-runtime: 29.7.0
-      jest-snapshot: 29.7.0
-      jest-util: 29.7.0
-      jest-validate: 29.7.0
-      jest-watcher: 29.7.0
-      micromatch: 4.0.8
-      pretty-format: 29.7.0
-      slash: 3.0.0
-      strip-ansi: 6.0.1
-    transitivePeerDependencies:
-      - babel-plugin-macros
-      - supports-color
-      - ts-node
-
   '@jest/environment@29.7.0':
     dependencies:
       '@jest/fake-timers': 29.7.0
@@ -7494,14 +7403,6 @@
 
   '@tanstack/query-core@5.83.0': {}
 
-  '@tanstack/query-devtools@5.90.1': {}
-
-  '@tanstack/react-query-devtools@5.90.2(@tanstack/react-query@5.83.0(react@18.3.1))(react@18.3.1)':
-    dependencies:
-      '@tanstack/query-devtools': 5.90.1
-      '@tanstack/react-query': 5.83.0(react@18.3.1)
-      react: 18.3.1
-
   '@tanstack/react-query@5.83.0(react@18.3.1)':
     dependencies:
       '@tanstack/query-core': 5.83.0
@@ -7526,15 +7427,6 @@
       css.escape: 1.5.1
       dom-accessibility-api: 0.6.3
       lodash: 4.17.21
-      redent: 3.0.0
-
-  '@testing-library/jest-dom@6.9.1':
-    dependencies:
-      '@adobe/css-tools': 4.4.3
-      aria-query: 5.3.2
-      css.escape: 1.5.1
-      dom-accessibility-api: 0.6.3
-      picocolors: 1.1.1
       redent: 3.0.0
 
   '@testing-library/react@14.3.1(@types/react@18.3.23)(react-dom@18.3.1(react@18.3.1))(react@18.3.1)':
@@ -7965,15 +7857,6 @@
       msw: 2.10.5(@types/node@24.1.0)(typescript@5.8.3)
       vite: 5.4.19(@types/node@24.1.0)
 
-  '@vitest/mocker@3.2.4(msw@2.10.5(@types/node@24.8.1)(typescript@5.8.3))(vite@5.4.19(@types/node@24.8.1))':
-    dependencies:
-      '@vitest/spy': 3.2.4
-      estree-walker: 3.0.3
-      magic-string: 0.30.17
-    optionalDependencies:
-      msw: 2.10.5(@types/node@24.8.1)(typescript@5.8.3)
-      vite: 5.4.19(@types/node@24.8.1)
-
   '@vitest/pretty-format@3.2.4':
     dependencies:
       tinyrainbow: 2.0.0
@@ -8476,21 +8359,6 @@
       exit: 0.1.2
       graceful-fs: 4.2.11
       jest-config: 29.7.0(@types/node@20.19.9)(ts-node@10.9.2(@types/node@20.19.9)(typescript@5.8.3))
-      jest-util: 29.7.0
-      prompts: 2.4.2
-    transitivePeerDependencies:
-      - '@types/node'
-      - babel-plugin-macros
-      - supports-color
-      - ts-node
-
-  create-jest@29.7.0(@types/node@24.8.1)(ts-node@10.9.2(@types/node@24.8.1)(typescript@5.8.3)):
-    dependencies:
-      '@jest/types': 29.6.3
-      chalk: 4.1.2
-      exit: 0.1.2
-      graceful-fs: 4.2.11
-      jest-config: 29.7.0(@types/node@24.8.1)(ts-node@10.9.2(@types/node@24.8.1)(typescript@5.8.3))
       jest-util: 29.7.0
       prompts: 2.4.2
     transitivePeerDependencies:
@@ -9792,25 +9660,6 @@
       - supports-color
       - ts-node
 
-  jest-cli@29.7.0(@types/node@24.8.1)(ts-node@10.9.2(@types/node@24.8.1)(typescript@5.8.3)):
-    dependencies:
-      '@jest/core': 29.7.0(ts-node@10.9.2(@types/node@24.8.1)(typescript@5.8.3))
-      '@jest/test-result': 29.7.0
-      '@jest/types': 29.6.3
-      chalk: 4.1.2
-      create-jest: 29.7.0(@types/node@24.8.1)(ts-node@10.9.2(@types/node@24.8.1)(typescript@5.8.3))
-      exit: 0.1.2
-      import-local: 3.2.0
-      jest-config: 29.7.0(@types/node@24.8.1)(ts-node@10.9.2(@types/node@24.8.1)(typescript@5.8.3))
-      jest-util: 29.7.0
-      jest-validate: 29.7.0
-      yargs: 17.7.2
-    transitivePeerDependencies:
-      - '@types/node'
-      - babel-plugin-macros
-      - supports-color
-      - ts-node
-
   jest-config@29.7.0(@types/node@20.19.9)(ts-node@10.9.2(@types/node@20.19.9)(typescript@5.8.3)):
     dependencies:
       '@babel/core': 7.28.0
@@ -9904,68 +9753,6 @@
       - babel-plugin-macros
       - supports-color
 
-  jest-config@29.7.0(@types/node@24.1.0)(ts-node@10.9.2(@types/node@24.8.1)(typescript@5.8.3)):
-    dependencies:
-      '@babel/core': 7.28.0
-      '@jest/test-sequencer': 29.7.0
-      '@jest/types': 29.6.3
-      babel-jest: 29.7.0(@babel/core@7.28.0)
-      chalk: 4.1.2
-      ci-info: 3.9.0
-      deepmerge: 4.3.1
-      glob: 7.2.3
-      graceful-fs: 4.2.11
-      jest-circus: 29.7.0
-      jest-environment-node: 29.7.0
-      jest-get-type: 29.6.3
-      jest-regex-util: 29.6.3
-      jest-resolve: 29.7.0
-      jest-runner: 29.7.0
-      jest-util: 29.7.0
-      jest-validate: 29.7.0
-      micromatch: 4.0.8
-      parse-json: 5.2.0
-      pretty-format: 29.7.0
-      slash: 3.0.0
-      strip-json-comments: 3.1.1
-    optionalDependencies:
-      '@types/node': 24.1.0
-      ts-node: 10.9.2(@types/node@24.8.1)(typescript@5.8.3)
-    transitivePeerDependencies:
-      - babel-plugin-macros
-      - supports-color
-
-  jest-config@29.7.0(@types/node@24.8.1)(ts-node@10.9.2(@types/node@24.8.1)(typescript@5.8.3)):
-    dependencies:
-      '@babel/core': 7.28.0
-      '@jest/test-sequencer': 29.7.0
-      '@jest/types': 29.6.3
-      babel-jest: 29.7.0(@babel/core@7.28.0)
-      chalk: 4.1.2
-      ci-info: 3.9.0
-      deepmerge: 4.3.1
-      glob: 7.2.3
-      graceful-fs: 4.2.11
-      jest-circus: 29.7.0
-      jest-environment-node: 29.7.0
-      jest-get-type: 29.6.3
-      jest-regex-util: 29.6.3
-      jest-resolve: 29.7.0
-      jest-runner: 29.7.0
-      jest-util: 29.7.0
-      jest-validate: 29.7.0
-      micromatch: 4.0.8
-      parse-json: 5.2.0
-      pretty-format: 29.7.0
-      slash: 3.0.0
-      strip-json-comments: 3.1.1
-    optionalDependencies:
-      '@types/node': 24.8.1
-      ts-node: 10.9.2(@types/node@24.8.1)(typescript@5.8.3)
-    transitivePeerDependencies:
-      - babel-plugin-macros
-      - supports-color
-
   jest-diff@29.7.0:
     dependencies:
       chalk: 4.1.2
@@ -9991,7 +9778,7 @@
       '@jest/fake-timers': 29.7.0
       '@jest/types': 29.6.3
       '@types/jsdom': 20.0.1
-      '@types/node': 24.1.0
+      '@types/node': 20.19.9
       jest-mock: 29.7.0
       jest-util: 29.7.0
       jsdom: 20.0.3
@@ -10202,18 +9989,6 @@
       '@jest/types': 29.6.3
       import-local: 3.2.0
       jest-cli: 29.7.0(@types/node@20.19.9)(ts-node@10.9.2(@types/node@20.19.9)(typescript@5.8.3))
-    transitivePeerDependencies:
-      - '@types/node'
-      - babel-plugin-macros
-      - supports-color
-      - ts-node
-
-  jest@29.7.0(@types/node@24.8.1)(ts-node@10.9.2(@types/node@24.8.1)(typescript@5.8.3)):
-    dependencies:
-      '@jest/core': 29.7.0(ts-node@10.9.2(@types/node@24.8.1)(typescript@5.8.3))
-      '@jest/types': 29.6.3
-      import-local: 3.2.0
-      jest-cli: 29.7.0(@types/node@24.8.1)(ts-node@10.9.2(@types/node@24.8.1)(typescript@5.8.3))
     transitivePeerDependencies:
       - '@types/node'
       - babel-plugin-macros
@@ -10582,32 +10357,6 @@
     transitivePeerDependencies:
       - '@types/node'
 
-  msw@2.10.5(@types/node@24.8.1)(typescript@5.8.3):
-    dependencies:
-      '@bundled-es-modules/cookie': 2.0.1
-      '@bundled-es-modules/statuses': 1.0.1
-      '@bundled-es-modules/tough-cookie': 0.1.6
-      '@inquirer/confirm': 5.1.15(@types/node@24.8.1)
-      '@mswjs/interceptors': 0.39.6
-      '@open-draft/deferred-promise': 2.2.0
-      '@open-draft/until': 2.1.0
-      '@types/cookie': 0.6.0
-      '@types/statuses': 2.0.6
-      graphql: 16.11.0
-      headers-polyfill: 4.0.3
-      is-node-process: 1.2.0
-      outvariant: 1.4.3
-      path-to-regexp: 6.3.0
-      picocolors: 1.1.1
-      strict-event-emitter: 0.5.1
-      type-fest: 4.41.0
-      yargs: 17.7.2
-    optionalDependencies:
-      typescript: 5.8.3
-    transitivePeerDependencies:
-      - '@types/node'
-    optional: true
-
   mute-stream@2.0.0: {}
 
   mz@2.7.0:
@@ -11634,26 +11383,6 @@
       babel-jest: 29.7.0(@babel/core@7.28.0)
       jest-util: 29.7.0
 
-  ts-jest@29.4.0(@babel/core@7.28.0)(@jest/transform@29.7.0)(@jest/types@29.6.3)(babel-jest@29.7.0(@babel/core@7.28.0))(jest-util@29.7.0)(jest@29.7.0(@types/node@24.8.1)(ts-node@10.9.2(@types/node@24.8.1)(typescript@5.8.3)))(typescript@5.8.3):
-    dependencies:
-      bs-logger: 0.2.6
-      ejs: 3.1.10
-      fast-json-stable-stringify: 2.1.0
-      jest: 29.7.0(@types/node@24.8.1)(ts-node@10.9.2(@types/node@24.8.1)(typescript@5.8.3))
-      json5: 2.2.3
-      lodash.memoize: 4.1.2
-      make-error: 1.3.6
-      semver: 7.7.2
-      type-fest: 4.41.0
-      typescript: 5.8.3
-      yargs-parser: 21.1.1
-    optionalDependencies:
-      '@babel/core': 7.28.0
-      '@jest/transform': 29.7.0
-      '@jest/types': 29.6.3
-      babel-jest: 29.7.0(@babel/core@7.28.0)
-      jest-util: 29.7.0
-
   ts-node@10.9.2(@types/node@20.19.9)(typescript@5.8.3):
     dependencies:
       '@cspotcode/source-map-support': 0.8.1
@@ -11902,25 +11631,6 @@
       - supports-color
       - terser
 
-<<<<<<< HEAD
-  vite-node@3.2.4(@types/node@24.8.1):
-    dependencies:
-      cac: 6.7.14
-      debug: 4.4.1(supports-color@5.5.0)
-      es-module-lexer: 1.7.0
-      pathe: 2.0.3
-      vite: 5.4.19(@types/node@24.8.1)
-    transitivePeerDependencies:
-      - '@types/node'
-      - less
-      - lightningcss
-      - sass
-      - sass-embedded
-      - stylus
-      - sugarss
-      - supports-color
-      - terser
-=======
   vite@5.4.19(@types/node@20.19.9):
     dependencies:
       esbuild: 0.21.5
@@ -11929,7 +11639,6 @@
     optionalDependencies:
       '@types/node': 20.19.9
       fsevents: 2.3.3
->>>>>>> 6d25d26a
 
   vite@5.4.19(@types/node@24.1.0):
     dependencies:
@@ -11940,16 +11649,6 @@
       '@types/node': 24.1.0
       fsevents: 2.3.3
 
-<<<<<<< HEAD
-  vite@5.4.19(@types/node@24.8.1):
-    dependencies:
-      esbuild: 0.21.5
-      postcss: 8.5.6
-      rollup: 4.45.3
-    optionalDependencies:
-      '@types/node': 24.8.1
-      fsevents: 2.3.3
-=======
   vitest@3.2.4(@types/node@20.19.9)(jsdom@26.1.0)(msw@2.10.5(@types/node@20.19.9)(typescript@5.8.3)):
     dependencies:
       '@types/chai': 5.2.2
@@ -11988,7 +11687,6 @@
       - sugarss
       - supports-color
       - terser
->>>>>>> 6d25d26a
 
   vitest@3.2.4(@types/node@24.1.0)(jsdom@26.1.0)(msw@2.10.5(@types/node@24.1.0)(typescript@5.8.3)):
     dependencies:
@@ -12029,45 +11727,6 @@
       - supports-color
       - terser
 
-  vitest@3.2.4(@types/node@24.8.1)(jsdom@26.1.0)(msw@2.10.5(@types/node@24.8.1)(typescript@5.8.3)):
-    dependencies:
-      '@types/chai': 5.2.2
-      '@vitest/expect': 3.2.4
-      '@vitest/mocker': 3.2.4(msw@2.10.5(@types/node@24.8.1)(typescript@5.8.3))(vite@5.4.19(@types/node@24.8.1))
-      '@vitest/pretty-format': 3.2.4
-      '@vitest/runner': 3.2.4
-      '@vitest/snapshot': 3.2.4
-      '@vitest/spy': 3.2.4
-      '@vitest/utils': 3.2.4
-      chai: 5.3.1
-      debug: 4.4.1(supports-color@5.5.0)
-      expect-type: 1.2.2
-      magic-string: 0.30.17
-      pathe: 2.0.3
-      picomatch: 4.0.3
-      std-env: 3.9.0
-      tinybench: 2.9.0
-      tinyexec: 0.3.2
-      tinyglobby: 0.2.14
-      tinypool: 1.1.1
-      tinyrainbow: 2.0.0
-      vite: 5.4.19(@types/node@24.8.1)
-      vite-node: 3.2.4(@types/node@24.8.1)
-      why-is-node-running: 2.3.0
-    optionalDependencies:
-      '@types/node': 24.8.1
-      jsdom: 26.1.0
-    transitivePeerDependencies:
-      - less
-      - lightningcss
-      - msw
-      - sass
-      - sass-embedded
-      - stylus
-      - sugarss
-      - supports-color
-      - terser
-
   w3c-xmlserializer@4.0.0:
     dependencies:
       xml-name-validator: 4.0.0
