// services/auth-service/src/app.ts
/**
 * Auth service app
 * - Trust proxy (so rate-limit keys use real client IPs)
 * - Health route BEFORE any limiters (never limited)
 * - Targeted rate limits (risky auth endpoints only)
 * - Mild API-wide limiter
 * - JSON, cookies, logging
 * - Routes (+ legacy aliases)
 * - Dev 404 tracer
 * - Error handler
 */
import express, { type Application, type Request, type Response } from 'express';
import rateLimit, { ValueDeterminingMiddleware } from 'express-rate-limit';
import cookieParser from 'cookie-parser';
import morgan from 'morgan';
import cors from 'cors';

import authRoutes from './routes/authRoutes.js';
import menuRoutes from './routes/menuItemsRoutes.js';
import tenantRoutes from './routes/tenantRoutes.js';
import userRoutes from './routes/userRoutes.js';
import locationRoutes from './routes/locationRoutes.js';
import accessRoutes from './routes/accessRoutes.js';
import categoriesRoutes from './routes/categoriesRoutes.js';
<<<<<<< HEAD
import orderRoutes from './routes/orderRoutes.js'; // ✅ NEW: orders mounted at /api/v1
=======
import publicRoutes from './routes/publicRoutes.js'; // ✅ added
>>>>>>> 6d25d26a

import logger from './utils/logger.js';
import { responseFormatter } from './middleware/response.js';
import { errorHandler } from './middleware/errorHandler.js';

const app: Application = express();

/** Use the gateway's X-Forwarded-* headers for req.ip, etc. */
app.set('trust proxy', 1);

/* ---------- CORS (explicit origins + credentials) ---------- */
// Default includes 5173 (braincell) and 5174 (tastebud). Override via CORS_ORIGIN env.
const CORS_ORIGINS = (process.env.CORS_ORIGIN || 'https://localhost:5173,https://localhost:5174')
  .split(',')
  .map((s) => s.trim())
  .filter(Boolean);

<<<<<<< HEAD
// We do NOT throw on disallowed origins. We just omit CORS headers.
=======
// We do NOT throw on disallowed origins; we just skip CORS headers.
>>>>>>> 6d25d26a
app.use(
  cors({
    origin: (origin, cb) => {
      if (!origin) return cb(null, false); // non-browser / same-origin → no CORS headers
      const ok = CORS_ORIGINS.includes(origin);
      if (ok) return cb(null, true);
      logger.warn(`[CORS] blocked origin: ${origin}`);
      return cb(null, false);
    },
    credentials: true,
    optionsSuccessStatus: 204,
  })
);

/** Health FIRST — never rate-limit this */
app.get('/health', (_req: Request, res: Response) => {
  res.status(200).json({ status: 'ok' });
});

/* ---------- Core middleware ---------- */
app.use(express.json());
app.use(cookieParser());
app.use(
  morgan('combined', {
    stream: { write: (message: string) => logger.http(message.trim()) },
  })
);

/** Uniform response envelope */
app.use(responseFormatter);

/* ---------- Helpers for rate limiting ---------- */
const isProd = process.env.NODE_ENV === 'production';
const windowMs = Number(process.env.RATE_LIMIT_WINDOW_MS ?? 60_000);

/**
 * Allow separate knobs (recommended):
 * - RATE_LIMIT_MAX_API  : mild limit for general API (default 300/window)
 * - RATE_LIMIT_MAX_AUTH : tight limit for risky auth endpoints (default 20/window)
 * Fallback to RATE_LIMIT_MAX then to sensible defaults.
 */
const MAX_API =
  Number(process.env.RATE_LIMIT_MAX_API ?? process.env.RATE_LIMIT_MAX ?? 300);

const MAX_AUTH =
  Number(process.env.RATE_LIMIT_MAX_AUTH ?? Math.min(Number(process.env.RATE_LIMIT_MAX ?? 100), 20));

/** Ensure we ALWAYS return a string for keying the limiter */
function getClientIp(req: Request): string {
  const xff = req.headers['x-forwarded-for'];
  if (typeof xff === 'string' && xff.length > 0) {
    const first = xff.split(',')[0]?.trim();
    if (first) return first;
  }
  if (Array.isArray(xff) && xff.length > 0) {
    const first = String(xff[0]).split(',')[0]?.trim();
    if (first) return first;
  }
  return req.ip || req.socket.remoteAddress || 'unknown';
}

/** Skip limiter in dev and for CORS preflights */
const skipCommon: ValueDeterminingMiddleware<boolean> = (req: Request, _res: Response) =>
  req.method === 'OPTIONS' || !isProd;

/* ---------- Rate limits (production only) ---------- */

/** Mild, general API limiter */
const apiLimiter = rateLimit({
  windowMs,
  max: MAX_API,
  standardHeaders: true,
  legacyHeaders: false,
  skip: skipCommon,
  keyGenerator: (req: Request) => getClientIp(req),
});

/** Tighter limiter only for risky auth endpoints */
const authLimiter = rateLimit({
  windowMs,
  max: MAX_AUTH,
  standardHeaders: true,
  legacyHeaders: false,
  skip: skipCommon,
  message: { message: 'Too many requests, please try again later.' },
  keyGenerator: (req: Request) => getClientIp(req),
});

/**
 * IMPORTANT:
 * Do NOT wrap all /api/v1/auth with the tight limiter anymore.
 * Instead, target only the risky endpoints.
 */
app.use('/api/v1/auth/login', authLimiter);
app.use('/api/v1/auth/signup', authLimiter);
app.use('/api/v1/auth/magic-link', authLimiter);

/** Apply the mild limiter to the broader API surface */
app.use('/api/v1', apiLimiter);

/* ---------- Routes ---------- */
<<<<<<< HEAD
// Primary surfaces
=======
// Mount public routes at /api/v1 so router.get('/public/menu') → /api/v1/public/menu
app.use('/api/v1', publicRoutes);          // ✅ fixed mount
>>>>>>> 6d25d26a
app.use('/api/v1/auth', authRoutes);
app.use('/api/v1/menu', menuRoutes);
app.use('/api/v1/tenant', tenantRoutes);
app.use('/api/v1/users', userRoutes);
app.use('/api/v1/locations', locationRoutes);
app.use('/api/v1/access', accessRoutes);
app.use('/api/v1/categories', categoriesRoutes);

// ✅ Orders are mounted at /api/v1 (final path: /api/v1/orders)
app.use('/api/v1', orderRoutes);

/**
 * Legacy aliases under /api/v1/auth
 * (keeps existing clients hitting /api/v1/auth/... working)
 */
app.use('/api/v1/auth', menuRoutes);
app.use('/api/v1/auth', tenantRoutes);
app.use('/api/v1/auth', userRoutes);
app.use('/api/v1/auth', categoriesRoutes);

/* ---------- Dev-only 404 tracer ---------- */
if (!isProd) {
  app.use('/api/v1', (req: Request, res: Response) => {
    logger.warn(`[ROUTE 404] ${req.method} ${req.originalUrl}`);
    res.status(404).json({ message: 'Route not found', path: req.originalUrl });
  });
}

/* ---------- Centralized error handler (last) ---------- */
app.use(errorHandler);

export default app;<|MERGE_RESOLUTION|>--- conflicted
+++ resolved
@@ -23,11 +23,7 @@
 import locationRoutes from './routes/locationRoutes.js';
 import accessRoutes from './routes/accessRoutes.js';
 import categoriesRoutes from './routes/categoriesRoutes.js';
-<<<<<<< HEAD
-import orderRoutes from './routes/orderRoutes.js'; // ✅ NEW: orders mounted at /api/v1
-=======
 import publicRoutes from './routes/publicRoutes.js'; // ✅ added
->>>>>>> 6d25d26a
 
 import logger from './utils/logger.js';
 import { responseFormatter } from './middleware/response.js';
@@ -39,21 +35,16 @@
 app.set('trust proxy', 1);
 
 /* ---------- CORS (explicit origins + credentials) ---------- */
-// Default includes 5173 (braincell) and 5174 (tastebud). Override via CORS_ORIGIN env.
-const CORS_ORIGINS = (process.env.CORS_ORIGIN || 'https://localhost:5173,https://localhost:5174')
+const CORS_ORIGINS = (process.env.CORS_ORIGIN || 'https://localhost:5173')
   .split(',')
   .map((s) => s.trim())
   .filter(Boolean);
 
-<<<<<<< HEAD
-// We do NOT throw on disallowed origins. We just omit CORS headers.
-=======
 // We do NOT throw on disallowed origins; we just skip CORS headers.
->>>>>>> 6d25d26a
 app.use(
   cors({
     origin: (origin, cb) => {
-      if (!origin) return cb(null, false); // non-browser / same-origin → no CORS headers
+      if (!origin) return cb(null, false); // non-browser / same-origin / curl → no CORS headers
       const ok = CORS_ORIGINS.includes(origin);
       if (ok) return cb(null, true);
       logger.warn(`[CORS] blocked origin: ${origin}`);
@@ -151,12 +142,8 @@
 app.use('/api/v1', apiLimiter);
 
 /* ---------- Routes ---------- */
-<<<<<<< HEAD
-// Primary surfaces
-=======
 // Mount public routes at /api/v1 so router.get('/public/menu') → /api/v1/public/menu
 app.use('/api/v1', publicRoutes);          // ✅ fixed mount
->>>>>>> 6d25d26a
 app.use('/api/v1/auth', authRoutes);
 app.use('/api/v1/menu', menuRoutes);
 app.use('/api/v1/tenant', tenantRoutes);
@@ -164,9 +151,6 @@
 app.use('/api/v1/locations', locationRoutes);
 app.use('/api/v1/access', accessRoutes);
 app.use('/api/v1/categories', categoriesRoutes);
-
-// ✅ Orders are mounted at /api/v1 (final path: /api/v1/orders)
-app.use('/api/v1', orderRoutes);
 
 /**
  * Legacy aliases under /api/v1/auth
