--- conflicted
+++ resolved
@@ -1,34 +1,3 @@
-<<<<<<< HEAD
-import React from "react";
-import ReactDOM from "react-dom/client";
-import { QueryClient, QueryClientProvider } from "@tanstack/react-query";
-import { ReactQueryDevtools } from "@tanstack/react-query-devtools";
-import { RouterProvider } from "react-router-dom";
-import router from "./router";       
-import { CartProvider } from "./context/CartContext";
-import "./index.css";
-
-const queryClient = new QueryClient({
-  defaultOptions: {
-    queries: {
-      retry: 1,
-      refetchOnWindowFocus: false,
-      staleTime: 30_000,
-    },
-  },
-});
-
-ReactDOM.createRoot(document.getElementById("root")!).render(
-  <React.StrictMode>
-    <QueryClientProvider client={queryClient}>
-      <CartProvider>
-        <RouterProvider router={router} />
-        {/* or: <App /> */}
-      </CartProvider>
-      <ReactQueryDevtools initialIsOpen={false} />
-    </QueryClientProvider>
-  </React.StrictMode>
-=======
 // apps/tastebud/src/main.tsx
 import { StrictMode } from 'react';
 import { createRoot } from 'react-dom/client';
@@ -54,5 +23,4 @@
       </BrowserRouter>
     </QueryClientProvider>
   </StrictMode>
->>>>>>> 6d25d26a
 );